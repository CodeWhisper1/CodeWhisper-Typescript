--- conflicted
+++ resolved
@@ -33,16 +33,12 @@
   /**
    * Capabilities to advertise as being supported by this server.
    */
-<<<<<<< HEAD
   capabilities?: ServerCapabilities;
-=======
-  capabilities: ServerCapabilities;
 
   /**
    * Optional instructions describing how to use the server and its features.
    */
   instructions?: string;
->>>>>>> abcdf5a5
 };
 
 /**
@@ -97,12 +93,8 @@
     options?: ServerOptions,
   ) {
     super(options);
-<<<<<<< HEAD
     this._capabilities = options?.capabilities ?? {};
-=======
-    this._capabilities = options.capabilities;
-    this._instructions = options.instructions;
->>>>>>> abcdf5a5
+    this._instructions = options?.instructions;
 
     this.setRequestHandler(InitializeRequestSchema, (request) =>
       this._oninitialize(request),
